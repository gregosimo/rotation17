figdir = fig
<<<<<<< HEAD
=======
latexfigures := $(wildcard $(figdir))
>>>>>>> f03b6c8b

Bruntt_comp.pdf: paperexport.py
	python paperexport.py Bruntt

Pleiades_comp.pdf: paperexport.py
	python paperexport.py SH

astero.pdf: paperexport.py
	python paperexport.py asterosamp

cool_samp.pdf: paperexport.py
	python paperexport.py coolsamp

astero_rot.pdf: paperexport.py
	python paperexport.py asterorot

detection_fraction.pdf: paperexport.py
	python paperexport.py rrfracs

cool_rot.pdf: paperexport.py
	python paperexport.py coolrot

figures: paperexport.py
	python paperexport.py all

tabledir = tables
tablelist := $(wildcard $(tabledir)/*)
<<<<<<< HEAD
latexfigures := $(wildcard $(figdir)/*)
=======
latextables := $(wildcard $(tabledir/*.tex))
>>>>>>> f03b6c8b

mainfile = main
maintex = $(mainfile).tex

bibfile = references.bib

revision = main_apj1.tex

all: $(mainfile).pdf

mnras: mnras.tar.gz
	
mnras.tar.gz: $(mainfile).pdf $(latexfigures) $(tablelist)
	tar -zcf mnras.tar.gz $(maintex) main.bbl $(bibfile) readme.mnras \
	    $(latexfigures) $(tablelist)

apj: apj.tar.gz


# Is there an automated way to add dependencies for tables and figures in here? 
# Ideally it should be read from the LaTeX file. Potentially stripped out, but
# that may be annoyingly difficult.
#
$(mainfile).pdf: $(maintex) $(bibfile) paperexport.py $(latexfigures) 
	latexmk -pdf $(maintex)

$(mainfile).ps: $(maintex) $(bibfile $(latexfigures))
	latexmk -ps $(maintex)

$(mainfile).bbl: $(maintex) $(bibfile)
	bibtex $(mainfile)

referee: diff.pdf
	
diff.pdf: $(revision) $(maintex)
	-rm diff.*
	latexdiff $(revision) $(maintex) > diff.tex
	latexmk -pdf -interaction=nonstopmode diff.tex
	mv diff.tex diff.pdf referee_material

diff.ps: $(revision) $(maintex)
	-rm diff.*
	latexdiff $(revision) $(maintex) > diff.tex
	latexmk -ps -interaction=nonstopmode diff.tex
	mv diff.tex diff.pdf referee_material

arxiv: arxiv.tar.gz

arxiv.tar.gz: $(maintex) $(mainfile).bbl $(latexfigures) $(latextables)
	tar -czf arxiv.tar.gz $(maintex) $(mainfile).bbl $(latexfigures) \
		$(latextables) 

.PHONY : clean
clean:
	-rm diff.*
	latexmk -C $(maintex)<|MERGE_RESOLUTION|>--- conflicted
+++ resolved
@@ -1,8 +1,5 @@
 figdir = fig
-<<<<<<< HEAD
-=======
 latexfigures := $(wildcard $(figdir))
->>>>>>> f03b6c8b
 
 Bruntt_comp.pdf: paperexport.py
 	python paperexport.py Bruntt
@@ -30,11 +27,7 @@
 
 tabledir = tables
 tablelist := $(wildcard $(tabledir)/*)
-<<<<<<< HEAD
-latexfigures := $(wildcard $(figdir)/*)
-=======
 latextables := $(wildcard $(tabledir/*.tex))
->>>>>>> f03b6c8b
 
 mainfile = main
 maintex = $(mainfile).tex
