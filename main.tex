--- conflicted
+++ resolved
@@ -188,20 +188,7 @@
 by APOGEE in the \Kepler{} field, but with more complex selection functions, 
 which we didn't include in this analysis.
 
-<<<<<<< HEAD
-We limited our sample to cool dwarfs in order to minimize ambiguity in the 
-stellar radius when comparing rotation periods to \vsini. Large uncertainties 
-in determining stellar parameters propogate to the radius estimates. This is 
-especially prominent for targets with \(\Teff > 5500\) K, where higher-mass 
-subgiants and lower-mass dwarfs can have overlapping \Teff{} and
-\logg{} values.
-
-While detailed modeling of the complex radius uncertainties 
-for all \Kepler{} targets, would allow for a comprehensive analysis of
-rotation, those uncertainties will be greatly reduced in upcoming
-\Gaia{} parallaxes. We chose instead to study measures of
-stellar rotation in the cool  dwarf regime, where
-=======
+
 We selected our sample to minimize ambiguity in the stellar radius when
 comparing rotation periods to \vsini. The hot (\(\Teff > 5500 K\)) star regime
 in particular contains significant confusion between main-sequence stars,
@@ -210,7 +197,6 @@
 In order to sidestep detailed modeling of the complex radius uncertainties 
 for all \Kepler{} targets, we chose instead to study measures of
 stellar rotation in the cool dwarf regime, where
->>>>>>> 2d36ad6b
 slow stellar evolution maintains a clean separation between dwarf and
 subgiants. 
 
