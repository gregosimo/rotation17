% aastex6.1 will be released as part of TeXLive 2017 around June 1. 
\documentclass[manuscript]{aastex6}

% Make the underscore behave correctly.
\usepackage[T1]{fontenc}
% Import images
\usepackage{graphicx}
% Used for consistent handling of Figures/Sections/Tables
\usepackage[capitalize]{cleveref}
% Format URLs correctly
\usepackage{url}
\usepackage{amsmath}
\usepackage[T1]{fontenc}
\usepackage{aecompl}
\usepackage{color}

% Want to have a separate storage folder for my figures.
\graphicspath{{./fig/}}

% Settings for cleveref to make Figures and Tables more appropriately
% defined.
% I want figure to be abbreviated.
\crefname{figure}{Fig.}{Figs.}

\newcommand{\vsini}{\ensuremath{v \sin i}}
\newcommand{\Kepler}{\mbox{\textit{Kepler}}}
\newcommand{\Gaia}{\mbox{\textit{Gaia}}}
\newcommand{\McQuillan}{\citep{McQuillan14}}
\newcommand{\Teff}{\ensuremath{T_{eff}}}
\newcommand{\logg}{\ensuremath{\log(g)}}
\newcommand{\kms}{\textrm{~km~s}\ensuremath{^{-1}}}

% Targeting flags
\newcommand{\STARBAD}{\texttt{STAR\_BAD}}
\newcommand{\STARWARN}{\texttt{STAR\_WARN}}
\newcommand{\VSINIWARN}{\texttt{VSINI\_WARN}}
\newcommand{\APOGEESEISMO}{\texttt{APOGEE2\_SEISMO\_DWARF}}

\newcommand{\gvs}{\authorcomment1}

\shorttitle{Comparison of Rotation Measurements in \Kepler{}}
\shortauthors{Simonian et al.}
\begin{document}

\title{A Comparison between Spectroscopic and Photometric Rotation in the
\Kepler{} Field}
\author{Gregory V. Simonian; Marc H. Pinsonneault; Donald M. Terndrup}
\affil{Department of Astronomy, The Ohio State University}
\affil{140 West 18th Avenue, Columbus, OH 43210}
\email{simonian@astronomy.ohio-state.edu}

\begin{abstract}
    The \Kepler{} fields have yielded a large data set of photometric rotation
    periods, which when combined with \Gaia{} parallaxes and APOGEE
    high-resolution spectroscopic data for over 4,000 dwarfs and subgiants, 
    will reveal significant insights into the evolution of rotation in stars, 
    We report on 
    spectroscopic measurements of stellar rotation from APOGEE in an
    easily-characterized sample of over 600 cool dwarfs in the
    \Kepler{} fields. Our data are in good agreement with literature values for
    targets in common, with a detection threshold between 6 and 12 \kms. We
    find a rapid rotation fraction of \(\sim 10\%\), a larger than expected
    population of young stars. When comparing spectroscopic to photometric
    rotation rates, we find that the photometric rapid rotator fraction is
    lower than the spectroscopic fraction by a factor of 4-5. A point-by-point
    analysis reveals that almost all targets have rotation periods too long for
    their measured \vsini{}. We find these results suggest that current 
    large-scale photometric surveys may mis-characterize or exclude cool rapid 
    rotators in the field. 
\end{abstract}
\keywords{stars: rotation}

\section{Introduction}

One of the significant results from the \Kepler{} satellite has been the
determination of rotational periods for a large sample of old, field stars
\citep{Basri11,Affer12,Nielsen13,Reinhold13,McQuillan14,Garcia14}.
These rotation rates are expected to be extremely useful to deriving a field
gyrochronology, which can better characterize the ages of
\Kepler{} stars, and hence better understand discovered planets.

The \Kepler{} field was chosen to point outside of the plane of the galactic
disk, biasing the field toward older stars. 

Current attempts to synthesize rotation information with known ages of
asteroseismic targets in the \Kepler{} field have consistently found a dearth
of long-period (\(P_{rot} \sim 60\) day) rotators \citet{Angus15,vanSaders16}. 
Forward modeling of the \Kepler{} field using existing rotation-activity
relations and estimates of the \Kepler{} selection function further confirm 
that models significantly under-predict the number of (\(P_{rot} > 30\) day) 
rotators in the \Kepler{} field \citep{vanSaders18}. Proposed solutions for 
relieving this tension have been modifying the activity relation in models to 
drop precipitously at a particular rotation threshold, or modifyling angular 
momentum loss to shut off at \(P_{rot} \sim 30\) days \citep{vanSaders18}.

Despite the old age of the
field, there is still a population of rapid rotators at the level of 1\% 
which have rotation rates significantly higher than expected from
existing gyrochronological relations \citep{McQuillan14}. Possible explanation
for these rapid rotators are a truly young stellar population, a background of
tidally-synchronized binaries, contamination of background pulsators in the
\Kepler{} PSF, or confusion with rapidly-rotating subgiants \citep{vanSaders13}. 

All attempts to evaluate the determination of rotation periods in
\Kepler{} field stars have been comparisons between different pereiodograms and
light-curve processing algorithms. The combination of large-scale
high-resolution spectroscopy from APOGEE and uniform radii derived from precise
\Gaia{} parallaxes \citep{Stevens17} will allow for more powerful tests of our
ability to measure stellar rotation, and our interpretation of stellar rotation
data, especially in old, inactive stars where data is sparse.

Previous studies have succesfully combined rotational periods and \vsini{} 
to study systematics in the radii of pre-main sequence stars
\citep{Rhode01,Jeffries07}, the inclination distribution in clusters 
\citep{Jackson10}, and the inference of radius inflation
\citep{Jackson09,Jackson16,Jackson18}. All of these studies were done for
clusters, where large numbers of spectra could be observed and analyzed under 
the assumption of uniform distances and composition. The availability of
rotation periods and \vsini{} for field stars will be instrumental in 
illuminating other phenomena such as gyrochronology 
\citep{Barnes07,Mamajek08,Angus15}, radius inflation \citep{Jackson18}, and 
rotation on the subgiant branch \citep{vanSaders13}.

In this paper, we study the rotation distribution of \Kepler{} targets as
seen from APOGEE \vsini{}s and compare to published periods. In 
Section~\ref{sec:sample} we describe the
selection of cool dwarfs to ensure a reliable comparison between
\vsini{} and period. In Section~\ref{sec:analysis}, we describe the reliability
of the quantities we need in order to compare rotation via \vsini{} and
photometric modulation. We also demonstrate our methodology works with the 
APOKASC asteroseismic sample. In Section~\ref{sec:fraction}, we compare the 
rapid rotator fraction from photometric studies to that found using APOGEE 
spectra. In Section~\ref{sec:results}, we compare the two measures of 
rotation on a point-by-point basis and postulate reasons for disagreement. 
Lastly, we summarize our findings and discuss future efforts in 
Section~\ref{sec:conclusions}.

\section{Sample Selection}
\label{sec:sample}

\begin{figure*}
    \plottwo{astero}{cool_sample}
    \caption{\emph{Left:} Stellar properties of the full APOKASC 
    asteroseismic dwarf/subgiant control sample. The black points mark
    spectroscopic \logg{}s for the full control sample. For the
    subsampleshowing oscillations, asteroseismically-derived \logg{}s are 
    marked as green stars, while spectroscopically-derived \logg{}s are 
    marked as orange circles. 
    \emph{Right:} The full cool dwarf sample as measured with APOGEE stellar 
    parameters. Stars with \(\logg < 3.0\) are classified as giants, and are 
    labeled as pink circles. Subgiants and dwarfs are separated by the shown 
    dividing line, with subgiants as purple circles and dwarfs as red circles. 
    Rapid rotators with \(\vsini > 12 \kms\) are denoted with dark blue stars, 
    while stars with marginally detected rotation \(7 \kms < \vsini < 12 
    \kms\) are denoted with light blue stars. The dotted vertical line 
    indicates the \(\Teff = 5450\) K boundary.\label{fig:sample}}
\end{figure*}

The central dataset for this analysis is from the Apache Point Observatory 
Galactic Evolution Experiment (APOGEE) \citep{Blanton17,Majewski17}. The
APOGEE instrument is a high-resolution (\(R \sim 22,000\)) multi-fiber 
near-infrared spectrograph \citep{Wilson10}, mounted on the SDSS 2.5-meter 
telescope at Apache Point Observatory \citep{Gunn06}. Observations for each
target are automatically reduced and combined as part of the APOGEE data 
pipeline \citep{Nidever15}. Stellar parameters are then determined from the 
combined spectra through the APOGEE Stellar Parameters and Chemical Abundance 
Pipeline (ASPCAP), which outputs \Teff{}, \logg{}, \([M/H]\), \vsini{}, as 
well as 15 additional chemical abundances \citep{GarciaPerez16}.

Under several major observing programs, APOGEE systematically observed over 
5,000 dwarfs and subgiants in the \Kepler{} field. Around half were
observed as part of a program to determine false positives for
asteroseismic
detections\footnote{\url{http://www.sdss.org/dr14/irspec/targets/\#AsteroseismicTargets}}. 
They were part of a magnitude-limited sample
selected according to 6500 K \(> \Teff > 5000\) K and \(\logg > 3.5\)
according to parameters derived by \citet{Huber14} \citep{Zasowski17}.
This sample is shown in the left panel of \cref{fig:sample}. An additional 
1000 cool dwarfs with (\(\Teff < 5500\) K) and \(\logg > 4.0\) as determined
by \citet{Pinsonneault12} and \citet{Brown11} were also 
observed\footnote{\url{http://www.sdss.org/dr14/algorithms/ancillary/apogee/kepler_dwarfs/}}, 
and the full sample is shown in the left panel of \cref{fig:sample}. 
Eclipsing
binaries\footnote{\url{http://www.sdss.org/dr14/irspec/targets/\#EclipsingBinaries}} 
and transiting planet host 
candidates\footnote{\url{http://www.sdss.org/dr14/irspec/targets/\#KeplerObjectsofInterest}} 
were also observed 
by APOGEE in the \Kepler{} field, but with more complex selection functions, 
which we didn't include in this analysis.


We selected our sample to minimize ambiguity in the stellar radius when
comparing rotation periods to \vsini. The hot (\(\Teff > 5500 K\)) star regime
in particular contains significant confusion between main-sequence stars,
photometric binaries, and subgiants crossing the Hertzsprung Gap.
In order to sidestep detailed modeling of the complex radius uncertainties 
for all \Kepler{} targets, we chose instead to study measures of
stellar rotation in the cool dwarf regime, where
slow stellar evolution allows the radii to be easily characterizable through
stellar models, and the cool subgiants where photometric binaries are not a
contamination source. 

For our base sample, we chose objects observed as part of the APOGEE cool
dwarf ancillary targeting
program
This program targeted stars observed by \Kepler{} with SDSS-corrected
\(\Teff < 5500\) K \citep{Pinsonneault12}, original KIC \(\logg > 4.0\)
\citep{Brown11}, and 2MASS \(7 < H < 11\). While many of these objects
were observed in the first phase of APOGEE with the
\textit{APOGEE\_KEPLER\_COOLDWARF} targeting flag enabled, much of the rest of
the sample was observed in APOGEE-2 under the \textit{APOGEE2\_SEISMO\_DWARF}
flag. We applied the original selection criteria to the new sample in order get
<<<<<<< HEAD
the updated target list. As of the DR14, the program has been \(\sim 85\)\% 
completed with 1028 objects having been observed. 
=======
the updated target list. As of the DR14, 
the program has been \(\sim 85\)\% completed with 1028 objects having been 
observed. 
>>>>>>> b10cd21f

We also selected targets based on APOGEE stellar parameter fits.
Depending on the reduced chi-square of the atmosphere model fit, or
disagreement with photometric temperature relations, the ASPCAP pipeline
may trigger a flag indicating that the ouputted parameters may not be
reliable. We categorized the sample into those with \STARBAD, \STARWARN,
\VSINIWARN{}, and no flag enabled to check the quality of the fits. We
visually inspected the spectra for a representative sample of these
quality classes. 
Visual inspection of targets with the \STARBAD{} flag showed that they are 
largely the result of poor subtraction or normalization of the spectrum in the
pipeline, or are due to poor model fits on the cool (\(\Teff < 4250\) K) end. 
123 targets in the full sample have the \STARBAD{} quality flag enabled. 
Targets labeled as \STARWARN{} are a significantly larger fraction of the 
sample. We found that the model fits reasonably resembled the target spectra. 
For this reason, we retained targets with the \STARWARN{} flag enabled. The 
same occured for targets with the \VSINIWARN{} flags.

<<<<<<< HEAD
We supplement the stellar parameters provided by APOGEE with distances and radii from the 
\Gaia{} satellite \citep{Gaia16} Data Release 2 \citep{Gaia18}, reanalyzed 
using the methodology of \citet{Huber14} \citep{Berger18}. In summary, this
procedure derived new stellar parameters based on priors informed from stellar
parameters in the Kepler Stellar Parameter Pipeline DR25 \citep{Mathur17}.
These parameters were ultimately derived from KIC photometry \citep{Brown11},
with more precise inputs where applicable.

We classify our sample into dwarfs, subgiants, and giants according to
K-band absolute magnitude from 2MASS \citep{Skrutskie06}. The full sample is
shown in the left panel of \cref{fig:sample}. The dwarf and subgiant branches
show a clean separation in K-band absolute magnitude at \(M_K = 2.4\) mag,
which we use as our cut criterion. To separate subgiants from giants, we use a
absolute magnitude cut of \(M_K = 0.7\) mag, which roughly corresponds to the
luminosity of objects with \(\logg = 3.5\), which we define as our subgiant
criterion. We these K-band absolute magnitude lead to a sample of 654 dwarfs 
and 91 subgiants. \gvs{Check this}

To cross-check the validity of this classification, and to ensure that the Gaia
data do not suffer from large systematics, we perform a similar separation
using raw APOGEE \logg{} values to check how well the two methods agree. When
APOGEE \logg{} is plotted against \Teff{}, the subgiants and dwarf
qualitatively behave like two separate branches, despite the branches in detail
behaving unphysically.
=======
We also tested the dwarf-subgiant separation as measured by APOGEE\@. Systematic 
uncertainties in \logg{} permeated the original KIC stellar
classification. Later analyses found many cases of contamination in the dwarf 
sample by subgiants 
and giants \citep{Mann12,Gaidos13}. Because the APOGEE cool dwarf sample was 
selected based on photometry from the original KIC, we expected contamination 
from subgiant and giants. However, APOGEE stellar parameters, 
despite being uncalibrated for dwarfs and suffering from 
systematic uncertainties, are readily able to distinguish between subgiants and 
dwarfs. This discrimination is demonstrated in the left panel of 
\cref{fig:sample}, which plots the full cool dwarf sample based on
APOGEE stellar parameters. The uncalibrated nature of the dwarf
\logg{}s causes the dwarf branch to tip up instead of down. Despite this
systematic trend, the dwarf and subgiant/giant branches separate
cleanly.We used the temperature-dependent \logg{} cut shown in 
\cref{fig:sample} to select 657 dwarfs in our sample. 
>>>>>>> b10cd21f

To control for differences between the photometric and spectroscopic sample,
we performed the bulk of our analysis on the subset of 408 objects
observed in APOGEE which also have period detections in \citet{McQuillan14}.
An additional 205 did not have significant periods in \citet{McQuillan14}, and
will be analyzed separately. The remaining 44 targets were excluded by
the original sample selection in \citet{McQuillan14}. 

We also inspected the spectra for every target with \(\vsini > 6 \kms\)
for the presence of double lines. Most targets showed obvious cases of ASPCAP 
fitting a single broad line over two separate narrow features, other cases 
only revealed the second component in individual visit spectra. The targets 
showing double-lined spectra were excluded from the analysis because of
the unreliability of the catalog vsini. More sophisticated future
analyses \citet{ElBadry18} may be able to disentangle \vsini{}
measurements from each component. There are
also cases where the observed spectra show high RV variability
without a visible second component. We include these cases in our sample
because the measured \vsini{} shouldn't be impacted.


We also found that stars hotter than
\(\Teff = 5450\) K were significantly more difficult to characterize due to
rapid age evolution and overlap with subgiants. Because only a small 
fraction of our sample has \(\Teff > 5450\) K, we removed targets hotter
than cut. The effect of the cut on the sample is shown in \cref{fig:sample}.

\subsection{Asteroseismic Targets}

One of the most well-characterized subsets of the \Kepler{} field is the
APOKASC asteroseismic sample. The APOKASC asteroseismic dwarf and subgiant 
sample consists of 426 targets which presented solar-type oscillations in 
\Kepler{} short-cadence data \citep{Chaplin11}, and were observed in APOGEE DR13
\citep{Majewski17}. Using asteroseismic scaling relations, the radii
for these objects can be determined to an accuracy of around 3\%
\citep{Serenelli17}. Because of their excellent parametrization, we treat the
asteroseismic catalog as a control sample, where stellar properties are
well-known. It should be noted that subgiants are overrepresented in
the asteroseismic population because the amplitude of solar-type oscillations 
increases as stars evolve. The locations of the asteroseismic targets in an HR
diagram using both the asteroseismic and spectroscopic \logg{} is shown in 
the left panel of \cref{fig:sample}.

The selection of the asteroseismic targets mirrors that of the cool dwarf
sample. From the 426 asteroseismic dwarfs from the APOKASC v4.2.4 catalog, we 
removed three objects with the STAR\_BAD flag, while including 51 objects with 
the \STARWARN{} and 46 objects with the \VSINIWARN{} flags after visual 
inspection. All targets with \(\vsini \ge 6\) \kms{} were visually
inspected for double-lined spectra leading to four being excluded. 91 of 
the remaining stars have period detections in \citet{McQuillan14}, 240 were 
period nondetections, and 88 did not fall under the selection criteria in 
\citet{McQuillan14}. 

\section{Analysis}
\label{sec:analysis}

In order to consistently compare different measures of rotation, we require 
reliable \vsini{}, rotational periods, and stellar radii. We perform validation
exercises to make sure that the quantities adopted for these three measures are 
reasonable.


\subsection{\vsini{} validation}
\label{sec:vsini_check}

\begin{figure*}
  \gridline{\fig{Bruntt_comp}{0.3\textwidth}{(a)}
  \fig{Pleiades_comp}{0.3\textwidth}{(b)} 
  \fig{astero_rot}{0.3\textwidth}{(c)}}
    \caption{\emph{Left:} \vsini{} comparison between the \citet{Bruntt12}
        overlap sample with APOGEE\@. A discontinuity in the scatter occurs
        around \(\vsini = 6 \kms\), indicated by the dotted line. The dashed
    line shows the best-fit relation between the two. Not shown are targets 
    run through the APOGEE giant grid. \emph{Middle:} \vsini{} comparison for 
    the Pleiades cool dwarfs \citep{Stauffer87} overlap sample with APOGEE\@. 
    A discontinuity in the scatter occurs around \(\vsini = 12 \kms\), 
    indicated by the dotted line. 2MASS J03475973+2443528 is not shown
    because \citet{Stauffer87} flagged it as a possible SB2. Red points are 
    upper limits in \citet{Stauffer87}.\emph{Right:} Comparison between
    \vsini{} and equatorial \(v_{eq} = \frac{2\pi R}{P}\) for the 
    asteroseismic sample. Dark blue points correspond to confirmed
    \vsini{} detections while light blue points correspond to marginal
    \vsini{} detections. The lines corresponding to \(\sin i = 1\) and
    \(\sin i = 0.5\) are denoted as solid and dashed lines. The hatch
    marks denote the forbidden region where \(\sin i > 1\).\label{fig:comps}}
\end{figure*}


The ability to measure \vsini{} is relatively new to the ASPCAP pipeline, only
being included since DR13. As a result, catalog \vsini{}s have not been 
extensively vetted and verified. APOGEE does not provide a reasonable
detection limit, or an estimate on the uncertainty of \vsini{}. We
attempt to characterize the APOGEE \vsini{} measurements ourselfs
by comparing to literature \vsini{} for targets studied with high-resolution 
optical spectroscopy. Our method of determining the detection limit and
uncertainty for \vsini{} is similar to that performed in
\citet{Tayar15}.

One large collection of \vsini{}s comes from an effort to study the
\Kepler{} asteroseismic targets \citep{Bruntt12}. \citet{Bruntt12} analyzed 
spectra of 93 solar-type asteroseismic targets using two R=80,000 spectrographs 
on the 3.6-meter Canada--France--Hawaii Telescope and 2-m Bernard Lyot
Telescope. While uncertainties are not quoted in \citet{Bruntt12},
previous analyses have determined \vsini{} uncertainties of about 0.6
\kms \citep{Bruntt10a,Bruntt10b}.

A comparison between the APOGEE and \citet{Bruntt12} targets is shown in
\cref{fig:comps}. Not shown are six
objects which the ASPCAP pipeline classified as giants, and omitted
\vsini{}. The \citet{Bruntt12} \vsini{} is less than 5
\kms{} for all of these objects, again making them consistent with 
nondetections.  In order to characterize the APOGEE \vsini{}s, we model the 
two datasets as being linearly related above a specific detection threshold 
with a constant fractional uncertainty. The sample shows a 
discontinuity in the scatter at APOGEE \(\vsini=6\kms\), which we 
interpret as the detection limit of APOGEE, above which \vsini{} yields a 
valid stellar rotation measurement. Since the \citet{Bruntt12} errors are
significantly smaller than the expected APOGEE errors, we performed a simple 
linear regression for all targets with APOGEE \vsini{} above the detection 
limit to obtain the relationship. We got that the two datasets have slopes
consistent with one, but with a significant zero-point offset of 9\%,
with the APOGEE \vsini{} being lower than the \citet{Bruntt12}
\vsini{}. We estimated the measurement error by calculating the mean squared 
error of the residuals, yielding a 13\% uncertainty which we adopted as the 
uncertainty in APOGEE \vsini{}.

There is little overlap between our cool dwarfs and the 
\citet{Bruntt12} sample because the asteroseismic targets tend to be massive and 
highly populated by subgiants. In order to perform a check with a more
representative sample, we compared APOGEE \vsini{}s with  
measurements of cool dwarfs in the Pleiades \citep{Stauffer87}. Because
Pleiades dwarfs are significantly younger than those in the field,
they rotate much more rapidly. This is advantageous because their 
wide distribution of \vsini{}s allows for a wide range of \vsini{}s to be 
validated. The \citet{Stauffer87} survey reported a detection limit of
10 \kms, which should lie below our reported limit. We plot the overlap 
sample with \citet{Stauffer87} in \cref{fig:comps}.  Unlike the asteroseismic 
targets, the Pleiades targets experience a discontinuity in scatter at 
\(\vsini = 12 \kms\).  Nonetheless, the errors and fit seem consistent above 
the detection threshold.

The difference in detection limit between the Pleiades and asteroseismic sample
indicates that the ability to measure \vsini{} changes is a function of stellar
parameters. In order to ensure that our results are robust to the choice of
detection threshold, we
perform our analyses with different detection thresholds to show that any
results are persistent.

\subsection{Period Validation}

The validation of rotational periods in the \Kepler{} field has been a
well-studied problem. There have been multiple different approaches to
measuring rotation periods \citep{Reinhold13,Nielsen13,McQuillan14,Garcia14}.
\citet{McQuillan14} compared their periods to those of previous work
\citep{Reinhold13,Nielsen13}. The overlap samples with
\citet{Reinhold13} and \citet{Nielsen13} are 20,009 and 10,381,
respectively. Within these overlaps, the different methods get
consistent periods 65\% and 94\% of the time, respectively, and detect
aliased periods 7\% and 2\% of the time. The large discrepancy with
\citet{Reinhold13} is attributed to the short baseline of one \Kepler
quarter, in contrast to the 12 used by \citet{McQuillan14}.

The completeness of \citet{McQuillan14}, on the other hand, is fairly
good. For targets which had periods reported by \citet{Reinhold13},
\citet{McQuillan14} reported missing 1503 of them, leading to a detection
discrepancy of 7\%. The discrepancy with \citet{Nielsen13} is 2\%.

A comprehensive, hounds-and-hares exercise analyzed the performance of
several different periodograms on injected stellar rotation signals 
\citep{Aigrain15}. The Autocorrelation Function method used in 
\citet{McQuillan14} was found to have a 100\% detection rate on noisy
data while still maintaining around 70 percent reliability in correctly
identifying an injected signal. In contrast, \citet{Nielsen13} has a low
detection fraction of 16\%, but 100\% reliability \citep{Aigrain15}.
\citet{Aigrain15} identifies the most prominent failure modes: detection
of the spot lifetime instead of the rotational period, and detection of
the stellar cycle period for stars with short cycles.

Despite the comprehensiveness of the hounds-and-hares exercise, it has
several limitations. The light curves are idealized with a single
stellar signal, and do not take into account blended signals with
multiple potential periodicities. The injected signals also did not
include highly active stars and stars with persistent spots, which are
expected to be overrepresented among rapid rotators. It was also
difficult to compare the performances of each algorithm specifically in
the rapidly-rotating regime without the underlying data.

\subsection{Comparison for Asteroseismic Targets}
\label{sec:astero}

We first validated our comparison methodology on asteroseismic targets. We 
compared the measured \vsini{} to the equatorial velocity calculated
using the rotational periods and the asteroseismic radii. The resulting 
comparison is shown in the right panel of \cref{fig:comps}. We distinguished 
between confident \vsini{} detections with \(\vsini > 12 \kms\), and marginal 
detections with \(6 \kms < \vsini < 12 \kms\). Of the confident and
marginal detections, two and three, respectively, have non-physical solutions 
with \(\sin i > 1\). 

The marginal detections with unphysical \vsini{} (KIC 8677016, 8952800, 10518551) 
have \vsini{} values close to the detection threshold. Because the errors of 
marginal \vsini{} detections are complicated, it may be possible that these 
are outliers. 

Of the confident detections with unphysical \vsini{}, KIC 3223000 has a
\vsini{} which is slightly above the predicted equatorial velocity. It
is a 1.7-\(\sigma\) difference based on the \vsini{} uncertainty, which
may be consistent as a statistical fluctuation. It can also
be explained by the 4.9 day measured rotation period actually being a 
half-period detection alias, implying a twice as large equatorial velocity. 

The final outlier, KIC 9908400, is so significantly off of the relation
that it can not be explained by either uncertainties or aliasing. However,
it may be adequately explained by contamination of the \Kepler{} PSF\@. 
High-resolution J-band imaging of the \Kepler{} field, provided by the United
Kingdom InfraRed Telescope (UKIRT) reveals a bright, nearby blended companion.
Additionally, KIC 9908400 has a high \Teff{} placing it above the Kraft
break, where convective envelopes are thin;
making spots unlikely. Photometric variation originating from the fainter 
star would explain the mismatch in \vsini{} and rotation period.

For the rest of the objects, a more comprehensive upcoming analysis 
(Simonian et al.\ in prep) indicates that not only are the \vsini{} values 
physically plausible, but their distributions are consistent with the
rotational periods within the given uncertainties.

\subsection{Stellar Radii Validation}
\label{sec:radii}

The main property of cool stars we exploited is that their slow age evolution
constrains stellar radii. We quantified this uncertainty using isochrones from 
the Dartmouth Stellar Evolution Program (DSEP) to estimate the impact of age 
ignorance on the radius uncertainties. We defined our uncertainty as the 
difference in radius between stars of similar \Teff{}, with ages between 1 
and 10 Gyr. For solar metallicity models, the uncertainty in radius due to 
age is about 8.5\% at the hot end of our sample, and decreases sharply with 
\Teff. 

Error bars for the individual stellar radii follow the same convention as
above, except are based on the individual star's temperature and metallicity 
at 1 Gyr and 10 Gyr. Because the ``global'' APOGEE uncertainty for [Fe/H] is 
around 0.05 dex, we measured radii on an [Fe/H] grid spaced by 0.05 dex.

A significantly larger systematic uncertainty than the impact of age is the 
misclassification of
subgiants as dwarfs. This uncertainty would certainly lead to underestimating
the stellar radii of dwarfs by several factors. We estimated this
contamination rate by using the asteroseismic sample, rich in
well-characterized subgiants, shown in the top right
panel of \cref{fig:sample}.

The asteroseismic sample allows for a test of contamination because each
object has an asteroseismic \logg{}, derived from the light curve and is
expected to be extremely accurate, and a spectroscopic \logg{} which is
less accurate, but independently determined. In order to obtain a sample of 
contaminating subgiants representative of our cool dwarf sample, we
selected only those with \(\Teff < 5500\) K, resulting in 317
asteroseismic targets. Of these, all but eight have asteroseismic \logg{} on 
the subgiant branch, the rest being dwarfs. None of the asteroseismic
subgiants have corresponding spectroscopic \logg{}s on the 
dwarf branch. There are asteroseismic dwarfs which APOGEE places on the
subgiant branch, but those are not concerning because they will not act as 
contaminants in our dwarf sample. By approximating the evolutionary-state 
classification as a random process following a binomial distribution, we
expect zero subgiant contaminants in our sample, but can infer a 1-\(\sigma\) 
upper limit of 2.4 subgiant contaminants in the full cool dwarf sample
\citep{Gehrels86}, which is significantly less than the number of rapid
rotators observed. 

\section{Rapid Rotator Fractions}
\label{sec:fraction}

\begin{figure}[htb]
    \plotone{detection_fraction}
    \caption{Cumulative distribution function of \vsini{} for four
    samples. The rapid rotator fraction at a given \vsini{} threshold
    would be one minus the value of the cumulative distribution function
    at that \vsini{} value. The solid black line denotes the cumulative
    distribution function of APOGEE \vsini{}. Error bars represent 
    1-\(\sigma\) binomial confidence levels. The solid red line denotes
    the cumulative distribution function of \(v_{eq}\) derived from the
    rotation periods and stellar radii. The dotted red line denotes the
    cumulative distribution function of \(v_{eq}\), but corrected for
    random inclinations. Lastly, the dashed black line marks the
    cumulative distribution function of \vsini{} for the cool dwarf
    sample without periods detected in 
    \citet{McQuillan14}.\label{fig:detection_fraction}}
\end{figure}

The broadest check to determine agreement between the spectroscopic
and photometric rotation data is comparing the rapid rotator fraction
in both datasets. We defined spectroscopic rapid rotators in this exercise as 
stars having \vsini{} above the detection threshold of the APOGEE 
spectrograph. As mentioned in 
Section~\ref{sec:vsini_check}, APOGEE \vsini{} measurements have not been fully
characterized, and the detection limit could reasonably be placed anywhere 
between 6-12 \kms{}. We report rapid rotator fractions over multiple detection 
thresholds to ensure the robustness of our results.

The cumulative \vsini{} distribution of our sample is shown in
\cref{fig:detection_fraction}, with each bin corresponding to the
fraction of targets with APOGEE \vsini{} less than the given
\vsini{}. Error bars were chosen to be binomial 1-\(\sigma\) confidence 
intervals based on selecting the number of rapid rotators from the full 
sample.  As such, the rapid rotator fraction is the complement of that
value. Depending on the choice of detection threshold, the rapid rotator 
fraction ranges from 26\% for a detection threshold of 6 \kms, to 7\%
for a detection threshold of 12 \kms.

In order to obtain a photometric rapid rotator fraction corresponding to
a \vsini{} detection limit, we transformed the \vsini{} threshold into period 
space. The relationship between rotational period and equatorial velocity is 
given by the relation 
\begin{displaymath}
    v_{eq} = \frac{2 \pi R}{P} 
\end{displaymath}
where \(R\) is the equatorial radius and \(P\) is the rotation period. As we
noted in Section~\ref{sec:radii}, there is a relatively clean and narrow
relationship between radius and \Teff{} on the main sequence. We used the 
DSEP-derived radius for each individual object to transform  between
velocity and period coordinates. The fraction of objects with period
short enough to produce detectable \vsini{} is shown as the solid red
line in \cref{fig:detection_fraction}. The photometric rapid rotator fraction
ranges from 5\% at a detection limit of 6 \kms down to 2\% at a 
detection limit of 12 \kms.


Due to the \(\sin i\) ambiguity, there isn't a direct correlation
between a \vsini{} cut and the corresponding period cut given a stellar radius.
Many rapid rotators in period-space scatter into being non-detections in
velocity space after convolution with the inclination distribution. However,
this distribution can be statistically characterized for randomly
aligned systems. Since our underlying sample was chosen based on
\Teff{} and \logg{}, we don't expect a strong bias in inclination.
Therefore, we perform a statistical correction of \(\pi/4=0.785\)\footnote{We 
  note that the presence of starspot variability biases the
    inclination distribution against face-on alignments. Measurements
    in clusters indicate that spots are not seen for inclinations where 
    \(\sin i < 1/2\) \citep{Jackson10}, whose exclusion only changes the 
correction factor to 0.740} 
to account for photometric rapid rotators scattering to low
\vsini{}. The  corrected distribution is shown as the red dotted line in
\cref{fig:detection_fraction}, ranging from 3\% at the low dettection
limit to 1\% at the high detection limit.

Comparing these three rapid rotator fractions shows that the fraction of
spectroscopic rapid rotators is significantly larger than the fraction
of spectroscopic rapid rotators by a factor of 4-6. Accounting for
inclination effects makes the discrepancy even worse to a 4-\(\sigma\)
level. This discrepenacy is highly robust to the choice of
\vsini{} detection limit. Unlike  
the case with the asteroseismic targets, the fraction of spectroscopic rapid
rotators is greater than the fraction of photometric rapid
rotators at a highly-significant level, which is exacerbated afer taking the
inclination correction into account.

We validated this exercise by comparing the photometric and spectroscopic
rapid rotator fractions in the asteroseismic sample. In order to have the best
overlap sample, we used \vsini{} from \citet{Bruntt12} and rotation periods
from \citet{Garcia14}, whose sample for studying stellar rotation specifically
targeted asteroseismic dwarfs and subgiants. In the asteroseismic
sample, we found the expected result that the rapid rotator
fraction as measured spectroscopically and photometrically agreed to within
1-\(\sigma\) at all \vsini{} thresholds. Therefore, we believe this
discrepancy of rotation measures in the cool dwarfs is real.

We also checked the spectroscopic rapid rotator fraction of the 
\citet{McQuillan14} nondetections. We found that the spectroscopic rapid 
rotator fraction is significantly
lower in the nondetections than the overlap sample, but inconsistent with zero. 
A non-zero rapid rotator fraction is surprising because the nondetection
sample is expected to be comprised of slow-rotating inactive stars and 
high-inclination spotted stars, both of which are incompatible with low 
\vsini{} values. 

Previous studies have found an inverse correlation between 
photometric variability and Rossby number (defined as \(R_o = P / \tau_{cz}\), where \(P\)
    is the rotation period and \(\tau_{cz}\) is the color-dependent 
convective overturn timescale) \citep{Messina01,Hartman09}. The existence of 
stars with low Rossby number and low photometric variability may either 
indicate that additional factors determine photometric variability 
aside from the Rossby number, or that \citet{McQuillan14} is not detecting 
rapid rotation in genuine, spotted rapid rotators.



\section{Results}
\label{sec:results}

\begin{figure*}
  \plotone{cool_rot}
  \caption{\emph{Left:} APOGEE \vsini{} plotted against equatorial
  velocity computed from the rotation period and radius for targets with
  detected rapid rotation. The confirmed \vsini{} detections are shown
  in dark blue while the marginal \vsini{} detections are shown in light
  blue. The solid and dashed lines correspond to values where \(\sin i =
  1, 0.5\), respectively. The hatched area represents the forbidden
  region where \(\sin i > 1\). \emph{Right:} Symbols are similar to left
  side, except points are projected such that the DSEP-derived radius is
  plotted against the radius inferred from \vsini{} and rotation
  period.\label{fig:rot}}
\end{figure*}

\begin{figure}
  \plotone{teff_period}
  \caption{The APOGEE \Teff-\citet{McQuillan14} period distribution of the 
  cool dwarf sample. Confident \vsini{} detections are shown as dark blue
  stars while marginal \vsini{} detections are shown as light blue
  stars.\label{fig:periods}}
\end{figure}

After selecting dwarfs with detectable rotation in APOGEE,
visually inspecting for DLSBs, and cross-matching with \citet{McQuillan14}, we 
end up with 26 targets with confident \vsini{}, and 26 targets with marginal
\vsini{} where we can individually compare \vsini{} and rotation period. A 
point-by-point
comparison for these targets is shown in the bottom panels of
\cref{fig:rot}. The comparison between \vsini{} and equatorial velocity shows
that the discrepancy found in Section~\ref{sec:fraction} is not due to slight
but coherent model errors, or a few discrepant points. Unlike with the
asteroseismic sample in Section~\ref{sec:astero}, all but one of the targets
lie in teh firbidden \(\sin i > 1\) region affecting both the confident and
marginal detections. This is indicative of a systematic
bias where periods are consistently (and sometimes drastically) too slow to be
consistent with \vsini{}.

The observation that this discrepancy exists for cool dwarfs and not
asteroseismic stars is also a significant clue. It indicates that the
discrepancy is only apparent for certain parts of the HR diagram. The main
differences between the two are the temperatures, with asteroseismic targets
being significantly warmer than our cool sample, and evolutionary state, where
asteroseismic targets are subgiants and the cool sample consists of dwarfs.
Better radii will be needed to extend this analysis to additional targets.

The discrepancy between spectroscopic and 
photometric rapid rotation fractions can be seen in other published work as well. 
\citet{Nielsen13} compared their measurements of \Kepler{} rotation periods to
an amalgamation of \vsini{} from various clusters. They found that the
\vsini{} distribution was consistent with the period distribution for spectral
types F--K, and then the periods dropped below the \vsini{} measurements for
K--M (top panel of their Fig. 2). They ascribe the discrepancy to the cool
stars as a shift in the \Kepler{} age distribution between the hot and cool
stars; however, they claim to reproduce rotational periods with previous work. 
Additional confirmation occured through the APOGEE M-dwarf rotation
program \citep{Gilhool18}, which surveyed a color- and proper-motion-selected 
sample of nearby M-dwarfs. Unlike in this work, the \vsini{} were measured 
directly through the spectra as opposed to through ASPCAP\@. For the \Teff{} range that
overlaps with \citet{McQuillan14} \(4000 \textrm{ K } > \Teff > 3200\) K, they 
find that 5.8\% of their targets have \(\vsini > 8 \kms\). This is 
significantly greater than our photometric rapid rotator fraction at 8 \kms{} 
of 2.5\%. 

<<<<<<< HEAD
While spectroscopic rapid rotation didn't necessarily imply photometric rapid
rotation, we find that photometric rapid rotation is reflected in spectroscopy.
This can be seen in \gvs{Add figure}
=======
While spectroscopic rapid rotation didn't necessarily imply photometric
rapid rotation, we find that photometric rapid rotation is generally
reflected in spectroscopy. This can be seen in the right panel of
\cref{fig:periods}, where 7/8 of the targets with \(P_{rot} < 3\) day
have detectable spectroscopic rapid rotation. This suggests two
possibilities: the \citep{McQuillan14} method misclassifies rapid
rotators as slow, or that the APOGEE \vsini{} have significant false
positives.
>>>>>>> b10cd21f

The most obvious systematic error that could cause this problem is
misclassification of subgiants. Despite the asteroseismic sample
predicting that contamination should be low, it is possible that 
asteroseismic subgiants are not representative of the \Kepler{} subgiant 
population. Subgiants would have underestimated the radii, causing the 
measured \vsini{} to be larger than the inferred equatorial velocity.
The radii inferred from rotation are shown on the right side of
\cref{fig:rot}. Even if this
exceptionally pathological outcome were true, subgiant contamination
would not be able to account for most of the sample because reconcicling
rotation requires radii greater than four solar radii, atwhich point
stars would be on the red giant branch. Contamination from larger red giants 
would be significantly less likely, and detection of rapid rotation on red 
giants would be a significant finding \citep{Tayar15}.

Confusion in the \Kepler{} pixels is also a potential explanation for the
discrepancy. Because the \Kepler{} pixels are relatively large (4\arcsec), a 
bright, hot primary sharing a pixel with a fainter, spottier companion 
contributing the photometric modulation in the
\Kepler{} light curve would explain the observed contradiction between
\vsini{} and rotation period. Despite this setup being unlikely, because for 
stars cooler than the Kraft break, rotation and activity are highly 
correlated, we check for bright companions
within the \Kepler{} pixel using the \Kepler{} field high-resolution UKIRT
J-band images introduced in Section~\ref{sec:astero}. We did not find a 
correlation between that the presence of a bright companion and the magnitude 
of the offset, indicating that confusion is likely not the main source of the 
problem.

One other potential explanation for the mismatch between the photometric
rotation periods and \vsini{} is the presence of SB2s with a special geometry
where the two components are offset enough that their spectral features
overlap, yet not offset enough for the two components to be visually
distinguished. Binarity would also explain the difference in behaviors
between the cool dwarfs and asteroseismic targets; stars with close, but
not identical masses would have similar luminosities on the main
sequence, but significantly different luminosities when the primary
becomes a subgiant, reducing the impact of the secondary on
\vsini{}. To determine the likelihood of this scenario, we check whether
these targets show signs of composite spectra \citep{ElBadry18}. They
report that 21/23 of the confident detection and 17/23 of the marginal detections
in the overlap sample shows signs of composite spectra based on their
data-driven classification. While this is a suggestive result, we note
that the high-resolution Pleiades sample from
\citet{Stauffer87} was a color-selected sample, and did not show widespread
systematics in \vsini{} either compared to our
lower-resolution spectroscopy, or to comparisons with rotation periods
\citep{Jackson10}. Additionally, the total
number of DLSBs identified in APOGEE spectra is lower than the total
number of rapid rotators, indicating that the number of binaries with a
special geometry eluding detection should be significantly less, and
hence cannot explain the large rapid rotator fraction. We postulate that
rapid rotation may be degenerately classifie with a composite spectrum
in the machine-learning method of \citet{ElBadry18}.

The explanation we put forward is that the periodograms used in large-scale
analyses are biased against rapid rotators. While it's unlikely there there is
a hard-limit intrinsic to the period-finding algorithms \citep{Aigrain15}, it
may be possible that in the case of real, nonidealized data, with blending of
multiple variability sources, the algorithms tend to favor long periods over
short ones. Simple problems with aliasing cannot be behind this discrepancy
because in most cases, discrepancies are much larger than a factor of two.

\section{Conclusion}
\label{sec:conclusions}

We analyzed the APOGEE sample of 408 cool dwarfs in the \Kepler{} field with 
rotation periods in \citet{McQuillan14} using DSEP-derived stellar radii. We 
found a substantial discrepancy between the two measures of rotation
among the high \vsini{} targets, with the spectroscopic rapid
rotator rate being 4--6 times the photometric rapid rotator rate. 

A point-by-point analysis of the 52 rapid rotators in our sample revealed that
rotational periods for the entire sample are universally too long to match the 
\vsini{}. This finding implies severe systematic uncertainties in either the
measurement of \vsini{}, rotation period, or in stellar classification. We
suggest several possible ways to investigate the underlying causes.

If the discrepancy lies with either concealed binarity or subgiant
misclassification, the upcoming \Gaia{} data release would be able to
test whether this is the case. Parallax-derived radii should be able to
easily distinguish any misclassified subgiants in the APOGEE spectra.
Additionally, binaries where the companion is bright enough to
substantially alter the measured \vsini{} would also be bright enough to
show a significant luminosity excess given the temperature of the star.
Therefore, rapid rotator false positives should appear anomalous in
luminosity compared to main-sequence isochrones.

Systematic uncertainties in period determinations will be significantly more
difficult to investigate. One start may be to perform a targeted period search
at short periods for the rapid rotators where the blind search returned a long
period. The presence of a short-period signal would confirm that the
spectroscopic rapid rotators are physical. Another direction would be to use an
algorithm which can successfully identify multiple periods, as has been used
for the K2 cluster campaign \citep{Rebull16,Rebull17}. If multiple signals are
present in a light curve, these methods may be able to pick both as opposed to
favoring one over the other.

Radii from the upcoming \Gaia{} Data Release 2 parallaxes will also enable 
follow-up studies to see which other portions of phase-space are affected by 
this mismatch between rotation periods and \vsini{}. Currently we only know 
that the methods yield consistent results for young clusters and 
asteroseismic targets, and yield inconsistent results for cool field dwarfs. If
this inconsistency continues to hold for all main sequence dwarfs regardless of
temperature, this would have significant consequences for the application of
gyrochronology to the \Kepler{} field, and could potentially reveal new
behavior in stellar activity at old ages \citep{vanSaders16}.

Regardless of the source of the inconsistency, we caution readers about 
interpreting large datasets of rotation in the \Kepler{} field without 
independent confirmation until the source of this inconsistency is found.


\bibliographystyle{aasjournal}
\bibliography{references}

\end{document}



<|MERGE_RESOLUTION|>--- conflicted
+++ resolved
@@ -210,14 +210,8 @@
 \textit{APOGEE\_KEPLER\_COOLDWARF} targeting flag enabled, much of the rest of
 the sample was observed in APOGEE-2 under the \textit{APOGEE2\_SEISMO\_DWARF}
 flag. We applied the original selection criteria to the new sample in order get
-<<<<<<< HEAD
 the updated target list. As of the DR14, the program has been \(\sim 85\)\% 
 completed with 1028 objects having been observed. 
-=======
-the updated target list. As of the DR14, 
-the program has been \(\sim 85\)\% completed with 1028 objects having been 
-observed. 
->>>>>>> b10cd21f
 
 We also selected targets based on APOGEE stellar parameter fits.
 Depending on the reduced chi-square of the atmosphere model fit, or
@@ -236,7 +230,6 @@
 For this reason, we retained targets with the \STARWARN{} flag enabled. The 
 same occured for targets with the \VSINIWARN{} flags.
 
-<<<<<<< HEAD
 We supplement the stellar parameters provided by APOGEE with distances and radii from the 
 \Gaia{} satellite \citep{Gaia16} Data Release 2 \citep{Gaia18}, reanalyzed 
 using the methodology of \citet{Huber14} \citep{Berger18}. In summary, this
@@ -261,24 +254,6 @@
 APOGEE \logg{} is plotted against \Teff{}, the subgiants and dwarf
 qualitatively behave like two separate branches, despite the branches in detail
 behaving unphysically.
-=======
-We also tested the dwarf-subgiant separation as measured by APOGEE\@. Systematic 
-uncertainties in \logg{} permeated the original KIC stellar
-classification. Later analyses found many cases of contamination in the dwarf 
-sample by subgiants 
-and giants \citep{Mann12,Gaidos13}. Because the APOGEE cool dwarf sample was 
-selected based on photometry from the original KIC, we expected contamination 
-from subgiant and giants. However, APOGEE stellar parameters, 
-despite being uncalibrated for dwarfs and suffering from 
-systematic uncertainties, are readily able to distinguish between subgiants and 
-dwarfs. This discrimination is demonstrated in the left panel of 
-\cref{fig:sample}, which plots the full cool dwarf sample based on
-APOGEE stellar parameters. The uncalibrated nature of the dwarf
-\logg{}s causes the dwarf branch to tip up instead of down. Despite this
-systematic trend, the dwarf and subgiant/giant branches separate
-cleanly.We used the temperature-dependent \logg{} cut shown in 
-\cref{fig:sample} to select 657 dwarfs in our sample. 
->>>>>>> b10cd21f
 
 To control for differences between the photometric and spectroscopic sample,
 we performed the bulk of our analysis on the subset of 408 objects
@@ -731,11 +706,6 @@
 significantly greater than our photometric rapid rotator fraction at 8 \kms{} 
 of 2.5\%. 
 
-<<<<<<< HEAD
-While spectroscopic rapid rotation didn't necessarily imply photometric rapid
-rotation, we find that photometric rapid rotation is reflected in spectroscopy.
-This can be seen in \gvs{Add figure}
-=======
 While spectroscopic rapid rotation didn't necessarily imply photometric
 rapid rotation, we find that photometric rapid rotation is generally
 reflected in spectroscopy. This can be seen in the right panel of
@@ -744,7 +714,6 @@
 possibilities: the \citep{McQuillan14} method misclassifies rapid
 rotators as slow, or that the APOGEE \vsini{} have significant false
 positives.
->>>>>>> b10cd21f
 
 The most obvious systematic error that could cause this problem is
 misclassification of subgiants. Despite the asteroseismic sample
