--- conflicted
+++ resolved
@@ -1181,29 +1181,6 @@
     '''Compare magnitude excess of rapid rotators to regular targets.'''
     mcq = split.McQuillanSplitter()
     split.initialize_mcquillan_sample(mcq)
-<<<<<<< HEAD
-
-    fullsamp = vstack([
-        mcq.subsample(["Right Teff", "Berger Main Sequence"]), 
-        mcq.subsample(["Right Teff", "Berger Cool Binary"])])
-    rapid = vstack([
-        mcq.subsample(["Right Teff", "Berger Main Sequence", "~Slow"]), 
-        mcq.subsample(["Right Teff", "Berger Cool Binary", "~Slow"])])
-
-    full_magdiff = samp.calc_photometric_excess(
-        fullsamp["teff"], 0.0, 0.0, "Ks", fullsamp["M_K"])
-    rapid_magdiff = samp.calc_photometric_excess(
-        rapid["teff"], 0.0, 0.0, "Ks", rapid["M_K"])
-    print(len(full_magdiff))
-    print(len(rapid_magdiff))
-
-    f = plt.figure(figsize=(10,10))
-    bins = np.linspace(-4.5, 3.5, 76, endpoint=True)
-    plt.hist(full_magdiff, normed=True, bins=bins, histtype="step",
-             cumulative=-1, label="Full Mcquillan", color=bc.black)
-    plt.hist(rapid_magdiff, normed=True, bins=bins, histtype="step",
-             cumulative=-1, label="Rapid Rotators", color=bc.blue)
-=======
     mcq.split_mag(
         "M_K", 2.95, ("Nondwarfs", "Dwarfs", "No mag"), 
         mag_crit="K dwarf separation")
@@ -1226,12 +1203,10 @@
              cumulative=True, label="Full Mcquillan", color=bc.black)
     plt.hist(rapid["K Excess"], normed=True, bins=bins, histtype="step",
              cumulative=True, label="P < 3 day", color=bc.blue)
->>>>>>> fecda68d
     plt.xlabel("Mag excess")
     plt.ylabel("N(< Mag excess)/N")
     plt.legend(loc="upper left")
     plt.xlim(-4.5, 3.5)
-<<<<<<< HEAD
 
 def plot_apogee_binarity_histogram():
     '''Compare magnitude excess of APOGEE rapid rotators to regular targets.'''
@@ -1308,7 +1283,6 @@
     plt.xlabel("vsini (km/s)")
     plt.title("APOGEE Rapid Rotator Excess")
     hr.invert_y_axis()
-=======
     plt.title("Mag Excess distribution for Teff < 5200 K")
     
     stat, crit, sig = scipy.stats.anderson_ksamp(
@@ -1317,8 +1291,6 @@
     print(crit)
     print(sig)
         
->>>>>>> fecda68d
-
 def targeting_figure(dest=build_filepath(FIGURE_PATH, "targeting", "pdf")):
     '''Create figure showing where the two samples lie in the HR diagram.
 
